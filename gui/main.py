--- conflicted
+++ resolved
@@ -312,14 +312,11 @@
     
     def SetupInterfaceLang(self):
         if platform.system() == "Linux":
-<<<<<<< HEAD
                 if self.programFolder == '/usr/share/subdownloader':
                         localedir = '/usr/share/locale/'
                 else:
                         localedir = 'locale'
-=======
-                localedir = '/usr/share/locale/'
->>>>>>> f77ff923
+
         else:
                 localedir = 'locale'
                 #Get the local directory since we are not installing anything
