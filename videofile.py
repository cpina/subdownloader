#!/usr/bin/env python
# -*- coding: utf-8 -*-

##    Copyright (C) 2007 Ivan Garcia contact@ivangarcia.org
##    This program is free software; you can redistribute it and/or modify
##    it under the terms of the GNU General Public License as published by
##    the Free Software Foundation; either version 2 of the License, or
##    (at your option) any later version.
##
##    This program is distributed in the hope that it will be useful,
##    but WITHOUT ANY WARRANTY; without even the implied warranty of
##    MERCHANTABILITY or FITNESS FOR A PARTICULAR PURPOSE.  See the
##    GNU General Public License for more details.
##
##    You should have received a copy of the GNU General Public License along
##    with this program; if not, write to the Free Software Foundation, Inc.,
##    51 Franklin Street, Fifth Floor, Boston, MA 02110-1301 USA.


import os.path
import struct
import traceback
#try:
import mmpython
#except ImportError:
#    print "Failed to import mmpython module. This means you will be unable to upload your videos with all details."

VIDEOS_EXT = ["avi","mpg","mpeg","wmv","divx","mkv","ogm","asf", "mov", "rm", "vob", "dv", "mp4", "mpv"," swf", "bin", "cue"]
SELECT_VIDEOS = "Video Files (*.%s)"% " *.".join(VIDEOS_EXT)

class VideoFile(object):
    """Contains the class that represents a VideoFile (AVI,MPG,etc)
    and provides easy methods to retrieve its attributes (Sizebytes, HASH, FPS,etc)
    """
   
    def __init__(self, filepath):
        self._filepath = filepath
        self._size = os.path.getsize(filepath)
        self._hash = self.calculateOSDBHash()
        try:
<<<<<<< HEAD
            print os.path.isfile(filepath)
=======
            print filepath
>>>>>>> 51953b6f
            video = mmpython.parse(filepath)
            print video 
            self._fps = video.video[0].fps
            self._timeMS = video.length * 1000
        except Exception, e:
            print filepath
            traceback.print_exc(e)
            self._fps = 0
            self._timeMS = 0
        self._osdb_info = {}
        self._movie_info = {}
        self._subs = []
        self.nos_subs = []
    
    def setMovieInfo(self, info):
        self._movie_info = info
    
    def getMovieInfo(self):
        return self._movie_info

    def getFilePath(self):
        return self._filepath
    
    def getFolderPath(self):
        return os.path.dirname(self._filepath)
    
    def getFileName(self):
        return os.path.basename(self._filepath)
    
    def getSize(self):
        return self._size
    
    def getHash(self):
        return self._hash
    
    def getFPS(self):
        return self._fps
        
    def getTimeMS(self):
        return self._timeMS
    
    def setOsdbInfo(self,info):
        self._osdb_info = info
    
    def getOsdbInfo(self):
        return self._osdb_info
    
    def hasOsdbInfo(self):
        return len(self._osdb_info) != 0
    
    def hasMovieName(self):
        try:
            return self._osdb_info["MovieName"] != ""
        except NameError:
            return False
    
    def getMovieName(self):
        return self._osdb_info["MovieName"]
    
    def hasMovieNameEng(self):
        try:
            return self._osdb_info["MovieNameEng"] != ""
        except NameError:
            return False
    
    def getMovieNameEng(self):
        return self._osdb_info["MovieNameEng"]
    
    def hasSubtitles(self):
        return len(self._subs) != 0
    
    def setSubtitles(self,subs):
        if len(self._subs):
            # we might have set other subtitles before
            for sub in subs:
                for _sub in self._subs:
                    if sub.getHash() == _sub.getHash():
                        subs.pop(subs.index(sub))
            self.addSubtitle(subs)
        else:
            self._subs = subs
        
    def addSubtitle(self, sub):
        if isinstance(sub, list):
            self._subs + sub
        else:
            self._subs.append(sub)
        
    def getSubtitle(self, hash):
        """returns the subtitle by its hash if any"""
        for sub in self.getSubtitles():
            if sub.getHash() == hash:
                return sub
        return None
    
    def getSubtitles(self):
        """return only local subtitles"""
        return self._subs
        
    def getOneSubtitle(self):
        return self._subs[0]
        
    def getOnlineSubtitles(self):
        subs = []
        for sub in self.getSubtitles():
            if sub.isOnline(): subs.append(sub)
        return subs
    
    def getTotalSubtitles(self):
        """return total number of subtitles, local and remote"""
        local = len(self._subs) + len(self.nos_subs)
        try:
            return len(self._osdb_info) + local
        except NameError:
            return local
        
    def getTotalOnlineSubtitles(self):
        return len(self.getOnlineSubtitles())
        
    def getTotalLocalSubtitles(self):
        return len(self.getSubtitles())
        
    def setNOSSubtitle(self, sub):
        """ transfer a subtitle from general list to 'not on server'
        """
        self.nos_subs.append(sub)
        self._subs.pop(self._subs.index(sub))
        
    def remNOSSubtitle(self, sub):
        """removes a subtitle from NOS list"""
        self.nos_subs.pop(self.nos_subs.index(sub))
        
    def getNOSSubtitles(self):
        return self.nos_subs
        
    def hasNOSSubtitles(self):
        return len(self.nos_subs) != 0
    
    def calculateOSDBHash(self):
        try:
            longlongformat = 'q'  # long long
            bytesize = struct.calcsize(longlongformat)

            filesize = os.path.getsize(self._filepath)
            hash = filesize
            f = file(self._filepath, "rb")
            #print struct.calcsize(longlongformat)
            if filesize < 65536 * 2:
                return "SizeError"
            
            for x in range(65536/bytesize):
                buffer = f.read(bytesize)
                (l_value,)= struct.unpack(longlongformat, buffer)  
                hash += l_value
                hash = hash & 0xFFFFFFFFFFFFFFFF #to remain as 64bit number
            
            f.seek(max(0,filesize-65536),0)
            for x in range(65536/bytesize):
                buffer = f.read(bytesize)
                (l_value,)= struct.unpack(longlongformat, buffer)  
                hash += l_value
                hash = hash & 0xFFFFFFFFFFFFFFFF
            
            f.close()
            returnedhash =  "%016x" % hash
            return returnedhash
            
        except(IOError):
            return "IOError"<|MERGE_RESOLUTION|>--- conflicted
+++ resolved
@@ -38,13 +38,7 @@
         self._size = os.path.getsize(filepath)
         self._hash = self.calculateOSDBHash()
         try:
-<<<<<<< HEAD
-            print os.path.isfile(filepath)
-=======
-            print filepath
->>>>>>> 51953b6f
             video = mmpython.parse(filepath)
-            print video 
             self._fps = video.video[0].fps
             self._timeMS = video.length * 1000
         except Exception, e:
